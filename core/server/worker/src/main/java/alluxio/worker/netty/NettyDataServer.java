/*
 * The Alluxio Open Foundation licenses this work under the Apache License, version 2.0
 * (the "License"). You may not use this work except in compliance with the License, which is
 * available at www.apache.org/licenses/LICENSE-2.0
 *
 * This software is distributed on an "AS IS" basis, WITHOUT WARRANTIES OR CONDITIONS OF ANY KIND,
 * either express or implied, as more fully set forth in the License.
 *
 * See the NOTICE file distributed with this work for information regarding copyright ownership.
 */

package alluxio.worker.netty;

import alluxio.Configuration;
import alluxio.PropertyKey;
import alluxio.network.ChannelType;
import alluxio.util.network.NettyUtils;
import alluxio.worker.WorkerProcess;
import alluxio.worker.DataServer;

import com.google.common.base.Throwables;
import io.netty.bootstrap.ServerBootstrap;
import io.netty.buffer.PooledByteBufAllocator;
import io.netty.channel.ChannelFuture;
import io.netty.channel.ChannelOption;
import io.netty.channel.EventLoopGroup;
import io.netty.channel.ServerChannel;
import io.netty.channel.epoll.EpollChannelOption;
import io.netty.channel.epoll.EpollMode;
import io.netty.channel.unix.DomainSocketAddress;
import org.slf4j.Logger;
import org.slf4j.LoggerFactory;

import java.io.IOException;
import java.net.SocketAddress;
import java.util.concurrent.TimeUnit;

import javax.annotation.concurrent.NotThreadSafe;

/**
 * Runs a netty data server that responds to block requests.
 */
@NotThreadSafe
public final class NettyDataServer implements DataServer {
  private static final Logger LOG = LoggerFactory.getLogger(NettyDataServer.class);

  private final ServerBootstrap mBootstrap;
  private final ChannelFuture mChannelFuture;
  private final SocketAddress mSocketAddress;

  /**
   * Creates a new instance of {@link NettyDataServer}.
   *
   * @param address the server address
<<<<<<< HEAD
   * @param worker the Alluxio worker
   */
  public NettyDataServer(final SocketAddress address, final AlluxioWorkerService worker) {
    mBootstrap = createBootstrap().childHandler(new PipelineHandler(worker));
    mSocketAddress = address;
=======
   * @param workerProcess the Alluxio worker process
   */
  public NettyDataServer(final InetSocketAddress address, final WorkerProcess workerProcess) {
    mBootstrap = createBootstrap().childHandler(new PipelineHandler(workerProcess));

>>>>>>> 84c2135e
    try {
      mChannelFuture = mBootstrap.bind(address).sync();
    } catch (InterruptedException e) {
      throw Throwables.propagate(e);
    }
  }

  @Override
  public void close() throws IOException {
    int quietPeriodSecs =
        Configuration.getInt(PropertyKey.WORKER_NETWORK_NETTY_SHUTDOWN_QUIET_PERIOD);
    int timeoutSecs = Configuration.getInt(PropertyKey.WORKER_NETWORK_NETTY_SHUTDOWN_TIMEOUT);

    // The following steps are needed to shut down the data server:
    //
    // 1) its channel needs to be closed
    // 2) its main EventLoopGroup needs to be shut down
    // 3) its child EventLoopGroup needs to be shut down
    //
    // Each of the above steps can time out. If 1) times out, we simply give up on closing the
    // channel. If 2) or 3) times out, the respective EventLoopGroup failed to shut down
    // gracefully and its shutdown is forced.

    boolean completed;
    completed =
        mChannelFuture.channel().close().awaitUninterruptibly(timeoutSecs, TimeUnit.SECONDS);
    if (!completed) {
      LOG.warn("Closing the channel timed out.");
    }
    completed =
        mBootstrap.group().shutdownGracefully(quietPeriodSecs, timeoutSecs, TimeUnit.SECONDS)
            .awaitUninterruptibly(timeoutSecs, TimeUnit.SECONDS);
    if (!completed) {
      LOG.warn("Forced group shutdown because graceful shutdown timed out.");
    }
    completed =
        mBootstrap.childGroup().shutdownGracefully(quietPeriodSecs, timeoutSecs, TimeUnit.SECONDS)
            .awaitUninterruptibly(timeoutSecs, TimeUnit.SECONDS);
    if (!completed) {
      LOG.warn("Forced child group shutdown because graceful shutdown timed out.");
    }
  }

  private ServerBootstrap createBootstrap() {
    final ServerBootstrap boot = createBootstrapOfType(
        Configuration.getEnum(PropertyKey.WORKER_NETWORK_NETTY_CHANNEL, ChannelType.class));

    // use pooled buffers
    boot.option(ChannelOption.ALLOCATOR, PooledByteBufAllocator.DEFAULT);
    boot.childOption(ChannelOption.ALLOCATOR, PooledByteBufAllocator.DEFAULT);

    // set write buffer
    // this is the default, but its recommended to set it in case of change in future netty.
    boot.childOption(ChannelOption.WRITE_BUFFER_HIGH_WATER_MARK,
        (int) Configuration.getBytes(PropertyKey.WORKER_NETWORK_NETTY_WATERMARK_HIGH));
    boot.childOption(ChannelOption.WRITE_BUFFER_LOW_WATER_MARK,
        (int) Configuration.getBytes(PropertyKey.WORKER_NETWORK_NETTY_WATERMARK_LOW));

    // more buffer settings on Netty socket option, one can tune them by specifying
    // properties, e.g.:
    // alluxio.worker.network.netty.backlog=50
    // alluxio.worker.network.netty.buffer.send=64KB
    // alluxio.worker.network.netty.buffer.receive=64KB
    if (Configuration.containsKey(PropertyKey.WORKER_NETWORK_NETTY_BACKLOG)) {
      boot.option(ChannelOption.SO_BACKLOG,
          Configuration.getInt(PropertyKey.WORKER_NETWORK_NETTY_BACKLOG));
    }
    if (Configuration.containsKey(PropertyKey.WORKER_NETWORK_NETTY_BUFFER_SEND)) {
      boot.option(ChannelOption.SO_SNDBUF,
          (int) Configuration.getBytes(PropertyKey.WORKER_NETWORK_NETTY_BUFFER_SEND));
    }
    if (Configuration.containsKey(PropertyKey.WORKER_NETWORK_NETTY_BUFFER_RECEIVE)) {
      boot.option(ChannelOption.SO_RCVBUF,
          (int) Configuration.getBytes(PropertyKey.WORKER_NETWORK_NETTY_BUFFER_RECEIVE));
    }
    return boot;
  }

  @Override
  public SocketAddress getBindAddress() {
    return mChannelFuture.channel().localAddress();
  }

  @Override
  public boolean isClosed() {
    return mBootstrap.group().isShutdown();
  }

  /**
   * Creates a default {@link io.netty.bootstrap.ServerBootstrap} where the channel and groups are
   * preset.
   *
   * @param type the channel type; current channel types supported are nio and epoll
   * @return an instance of {@code ServerBootstrap}
   */
  private ServerBootstrap createBootstrapOfType(final ChannelType type) {
    final ServerBootstrap boot = new ServerBootstrap();
    final int bossThreadCount = Configuration.getInt(PropertyKey.WORKER_NETWORK_NETTY_BOSS_THREADS);
    // If number of worker threads is 0, Netty creates (#processors * 2) threads by default.
    final int workerThreadCount =
        Configuration.getInt(PropertyKey.WORKER_NETWORK_NETTY_WORKER_THREADS);
    final EventLoopGroup bossGroup =
        NettyUtils.createEventLoop(type, bossThreadCount, "data-server-boss-%d", false);
    final EventLoopGroup workerGroup =
        NettyUtils.createEventLoop(type, workerThreadCount, "data-server-worker-%d", false);

    final Class<? extends ServerChannel> socketChannelClass = NettyUtils.getServerChannelClass(type,
         mSocketAddress instanceof DomainSocketAddress);
    boot.group(bossGroup, workerGroup).channel(socketChannelClass);
    if (type == ChannelType.EPOLL) {
      boot.childOption(EpollChannelOption.EPOLL_MODE, EpollMode.LEVEL_TRIGGERED);
    }

    return boot;
  }
}<|MERGE_RESOLUTION|>--- conflicted
+++ resolved
@@ -15,8 +15,8 @@
 import alluxio.PropertyKey;
 import alluxio.network.ChannelType;
 import alluxio.util.network.NettyUtils;
+import alluxio.worker.DataServer;
 import alluxio.worker.WorkerProcess;
-import alluxio.worker.DataServer;
 
 import com.google.common.base.Throwables;
 import io.netty.bootstrap.ServerBootstrap;
@@ -52,19 +52,11 @@
    * Creates a new instance of {@link NettyDataServer}.
    *
    * @param address the server address
-<<<<<<< HEAD
-   * @param worker the Alluxio worker
-   */
-  public NettyDataServer(final SocketAddress address, final AlluxioWorkerService worker) {
-    mBootstrap = createBootstrap().childHandler(new PipelineHandler(worker));
-    mSocketAddress = address;
-=======
    * @param workerProcess the Alluxio worker process
    */
-  public NettyDataServer(final InetSocketAddress address, final WorkerProcess workerProcess) {
+  public NettyDataServer(final SocketAddress address, final WorkerProcess workerProcess) {
     mBootstrap = createBootstrap().childHandler(new PipelineHandler(workerProcess));
-
->>>>>>> 84c2135e
+    mSocketAddress = address;
     try {
       mChannelFuture = mBootstrap.bind(address).sync();
     } catch (InterruptedException e) {

--- conflicted
+++ resolved
@@ -29,13 +29,10 @@
   INODE_FILE,
   INODE_DIRECTORY,
   ADD_CHECKPOINT,
-<<<<<<< HEAD
   DEPENDENCY,
-=======
   COMPLETE_FILE,
   FREE,
   SET_PINNED,
->>>>>>> 7e11298b
 
   // Raw table master entries
 }
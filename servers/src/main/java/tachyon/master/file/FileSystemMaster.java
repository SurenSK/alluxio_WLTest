--- conflicted
+++ resolved
@@ -1853,28 +1853,10 @@
     List<PersistFile> filesToPersist = Lists.newArrayList();
     List<Long> fileIdsToPersist = Lists.newArrayList();
 
-<<<<<<< HEAD
     synchronized (mInodeTree) {
       if (!mWorkerToAsyncPersistFiles.containsKey(workerId)) {
         return filesToPersist;
       }
-=======
-    synchronized (mWorkerToAsyncPersistFiles) {
-      synchronized (mInodeTree) {
-        if (!mWorkerToAsyncPersistFiles.containsKey(workerId)) {
-          return filesToPersist;
-        }
-
-        Set<Long> scheduledFiles = mWorkerToAsyncPersistFiles.get(workerId);
-        for (long fileId : scheduledFiles) {
-          InodeFile inode = (InodeFile) mInodeTree.getInodeById(fileId);
-          if (inode.isCompleted()) {
-            fileIdsToPersist.add(fileId);
-            List<Long> blockIds = Lists.newArrayList();
-            for (FileBlockInfo fileBlockInfo : getFileBlockInfoList(mInodeTree.getPath(inode))) {
-              blockIds.add(fileBlockInfo.getBlockInfo().getBlockId());
-            }
->>>>>>> 3df15c6d
 
       Set<Long> scheduledFiles = mWorkerToAsyncPersistFiles.get(workerId);
       for (long fileId : scheduledFiles) {
@@ -1883,7 +1865,7 @@
           fileIdsToPersist.add(fileId);
           List<Long> blockIds = Lists.newArrayList();
           for (FileBlockInfo fileBlockInfo : getFileBlockInfoList(mInodeTree.getPath(inode))) {
-            blockIds.add(fileBlockInfo.blockInfo.blockId);
+            blockIds.add(fileBlockInfo.getBlockInfo().getBlockId());
           }
 
           filesToPersist.add(new PersistFile(fileId, blockIds));

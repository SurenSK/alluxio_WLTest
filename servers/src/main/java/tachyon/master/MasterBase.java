/*
 * Licensed to the University of California, Berkeley under one or more contributor license
 * agreements. See the NOTICE file distributed with this work for additional information regarding
 * copyright ownership. The ASF licenses this file to You under the Apache License, Version 2.0 (the
 * "License"); you may not use this file except in compliance with the License. You may obtain a
 * copy of the License at
 *
 * http://www.apache.org/licenses/LICENSE-2.0
 *
 * Unless required by applicable law or agreed to in writing, software distributed under the License
 * is distributed on an "AS IS" BASIS, WITHOUT WARRANTIES OR CONDITIONS OF ANY KIND, either express
 * or implied. See the License for the specific language governing permissions and limitations under
 * the License.
 */

package tachyon.master;

import java.io.IOException;
import java.util.concurrent.ExecutorService;

import org.slf4j.Logger;
import org.slf4j.LoggerFactory;

import com.google.common.base.Preconditions;

import tachyon.Constants;
import tachyon.conf.TachyonConf;
import tachyon.master.journal.Journal;
import tachyon.master.journal.JournalEntry;
import tachyon.master.journal.JournalInputStream;
import tachyon.master.journal.JournalOutputStream;
import tachyon.master.journal.JournalTailer;
import tachyon.master.journal.JournalTailerThread;
import tachyon.master.journal.JournalWriter;

/**
 * This is the base class for all masters, and contains common functionality. Common functionality
 * mostly consists of journal operations, like initialization, journal tailing when in standby mode,
 * or journal writing when the master is the leader.
 */
public abstract class MasterBase implements Master {
  private static final Logger LOG = LoggerFactory.getLogger(Constants.LOGGER_TYPE);

  /** A handler to the journal for this master. */
  private final Journal mJournal;
  /** The executor used for running maintenance threads for the master. */
  private final ExecutorService mExecutorService;

  /** true if this master is in leader mode, and not standby mode. */
  private boolean mIsLeader = false;
  /** The thread that tails the journal when the master is in standby mode. */
  private JournalTailerThread mStandbyJournalTailer = null;
  /** The journal writer for when the master is the leader. */
  private JournalWriter mJournalWriter = null;
  protected final TachyonConf mTachyonConf;

  protected MasterBase(Journal journal, ExecutorService executorService, TachyonConf conf) {
    mJournal = Preconditions.checkNotNull(journal);
    mExecutorService = Preconditions.checkNotNull(executorService);
    mTachyonConf = conf;
  }

  @Override
  public void processJournalCheckpoint(JournalInputStream inputStream) throws IOException {
    JournalEntry entry;
    try {
      while ((entry = inputStream.getNextEntry()) != null) {
        processJournalEntry(entry);
      }
    } finally {
      inputStream.close();
    }
  }

  @Override
  public void start(boolean isLeader) throws IOException {
    LOG.info(getServiceName() + ": Starting master. isLeader: " + isLeader);
    mIsLeader = isLeader;
    if (mIsLeader) {
      mJournalWriter = mJournal.getNewWriter();

      /**
       * The sequence for dealing with the journal before starting as the leader:
       *
       * Phase 1. Mark all the logs as completed. Since this master is the leader, it is allowed to
       * write the journal, so it can mark the current log as completed. After this step, the
       * current log file will not exist, and all logs will be complete.
       *
       * Phase 2. Reconstruct the state from the journal. This uses the JournalTailer to process all
       * of the checkpoint and the complete log files. Since all logs are complete, after this step,
       * the master will reflect the state of all of the journal entries.
       *
       * Phase 3. Write out the checkpoint file. Since this master is completely up-to-date, it
       * writes out the checkpoint file. When the checkpoint file is closed, it will then delete the
       * complete log files.
       *
       * Since this method is called before the master RPC server starts serving, there is no
       * concurrent access to the master during these phases.
       */

      // Phase 1: Mark all logs as complete, including the current log. After this call, the current
      // log should not exist, and all the log files will be complete.
      mJournalWriter.completeAllLogs();

      // Phase 2: Replay all the state of the checkpoint and the completed log files.
      // TODO: only do this if this is a fresh start, not if this master had already been tailing
      // the journal.
      LOG.info(getServiceName() + ": process completed logs before becoming master.");
      JournalTailer catchupTailer = new JournalTailer(this, mJournal);
      if (catchupTailer.checkpointExists()) {
        catchupTailer.processJournalCheckpoint(true);
        catchupTailer.processNextJournalLogFiles();
      }
      long latestSequenceNumber = catchupTailer.getLatestSequenceNumber();

      // Phase 3: initialize the journal and write out the checkpoint file (the state of all
      // completed logs).
      JournalOutputStream checkpointStream =
          mJournalWriter.getCheckpointOutputStream(latestSequenceNumber);
      streamToJournalCheckpoint(checkpointStream);
      checkpointStream.close();
    } else {
<<<<<<< HEAD
      // This master is in standby mode. Start the journal tailer thread. Since the master is in
      // standby mode, its RPC server is NOT serving. Therefore, the only thread modifying the
      // master is this journal tailer thread (no concurrent access).
      mStandbyJournalTailer = new JournalTailerThread(this, mJournal);
=======
      // in standby mode. Start the journal tailer thread.
      mStandbyJournalTailer = new JournalTailerThread(this, mJournal, mTachyonConf);
>>>>>>> 5e3240b9
      mStandbyJournalTailer.start();
    }
  }

  @Override
  public void stop() throws IOException {
    LOG.info(getServiceName() + ":Stopping master. isLeader: " + mIsLeader);
    if (mIsLeader) {
      // Stop this leader master.
      if (mJournalWriter != null) {
        mJournalWriter.close();
        mJournalWriter = null;
      }
    } else {
      if (mStandbyJournalTailer != null) {
        // stop and wait for the journal tailer thread.
        mStandbyJournalTailer.shutdownAndJoin();
        mStandbyJournalTailer = null;
      }
    }
  }

  protected boolean isLeaderMode() {
    return mIsLeader;
  }

  protected boolean isStandbyMode() {
    return !mIsLeader;
  }

  /**
   * Writes a {@link JournalEntry} to the journal. Does NOT flush the journal.
   *
   * @param entry the {@link JournalEntry} to write to the journal
   */
  protected void writeJournalEntry(JournalEntry entry) {
    Preconditions.checkNotNull(mJournalWriter, "Cannot write entry: journal writer is null.");
    try {
      mJournalWriter.getEntryOutputStream().writeEntry(entry);
    } catch (IOException ioe) {
      throw new RuntimeException(ioe);
    }
  }

  /**
   * Flushes the journal.
   */
  protected void flushJournal() {
    Preconditions.checkNotNull(mJournalWriter, "Cannot write entry: journal writer is null.");
    try {
      mJournalWriter.getEntryOutputStream().flush();
    } catch (IOException ioe) {
      throw new RuntimeException(ioe);
    }
  }

  /**
   * @return the executor service for this master.
   */
  protected ExecutorService getExecutorService() {
    return mExecutorService;
  }
}<|MERGE_RESOLUTION|>--- conflicted
+++ resolved
@@ -120,15 +120,10 @@
       streamToJournalCheckpoint(checkpointStream);
       checkpointStream.close();
     } else {
-<<<<<<< HEAD
       // This master is in standby mode. Start the journal tailer thread. Since the master is in
       // standby mode, its RPC server is NOT serving. Therefore, the only thread modifying the
       // master is this journal tailer thread (no concurrent access).
-      mStandbyJournalTailer = new JournalTailerThread(this, mJournal);
-=======
-      // in standby mode. Start the journal tailer thread.
       mStandbyJournalTailer = new JournalTailerThread(this, mJournal, mTachyonConf);
->>>>>>> 5e3240b9
       mStandbyJournalTailer.start();
     }
   }

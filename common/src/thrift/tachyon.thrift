namespace java tachyon.thrift

// Version 4: 0.8.0
// Version 3: 0.6.0
// Version 2: 0.5.0
// Version 1: before 0.5.0

// Information about workers.
struct NetAddress {
  1: string host
  2: i32 rpcPort
  3: i32 dataPort
}

struct WorkerInfo {
  1: i64 id
  2: NetAddress address
  3: i32 lastContactSec
  4: string state
  5: i64 capacityBytes
  6: i64 usedBytes
  7: i64 startTimeMs
}

// Information about blocks.
struct BlockLocation {
  1: i64 workerId
  2: NetAddress workerAddress
  3: i32 tier
}

// Contains the information of a block in Tachyon. It maintains the worker nodes where the replicas
// of the blocks are stored.
struct BlockInfo {
  1: i64 blockId
  2: i64 length
  3: list<BlockLocation> locations
}

// Contains the information of a block in a file. In addition to the BlockInfo, it includes the
// offset in the file, and the under file system locations of the block replicas
struct FileBlockInfo {
  1: BlockInfo blockInfo
  2: i64 offset
  3: list<NetAddress> ufsLocations
}

// deprecated
struct DependencyInfo {
}

struct FileInfo {
  1: i64 fileId
  2: string name
  3: string path
  4: string ufsPath
  5: i64 length
  6: i64 blockSizeBytes
  7: i64 creationTimeMs
  8: bool isCompleted
  9: bool isFolder
  10: bool isPinned
  11: bool isCacheable
  12: bool isPersisted
  13: list<i64> blockIds
  15: i32 inMemoryPercentage
  16: i64 lastModificationTimeMs
  17: i64 ttl
}

// Information about raw tables.
struct RawTableInfo {
  1: i64 id
  2: string name
  3: string path
  4: i32 columns
  5: binary metadata
}

enum CommandType {
  Unknown = 0,
  Nothing = 1,
  Register = 2,         // Ask the worker to re-register.
  Free = 3,		// Ask the worker to free files.
  Delete = 4,		// Ask the worker to delete files.
  Persist = 5,  // Ask the worker to persist a file for lineage
}

struct Command {
  1: CommandType mCommandType
  2: list<i64> mData
}

struct LineageCommand {
  1: CommandType commandType
  2: list<CheckpointFile> checkpointFiles
}

struct CheckpointFile {
  1: i64 fileId
  2: list<i64> blockIds
}

struct JobConfInfo {
  1: string outputFile
}

struct CommandLineJobInfo {
  1: string command
  2: JobConfInfo conf
}

struct LineageFileInfo {
  1: i64 id
  2: string state
  3: string underFilePath
}

struct LineageInfo {
  1: i64 id
  2: list<i64> inputFiles
  3: list<LineageFileInfo> outputFiles
  4: CommandLineJobInfo job
  5: i64 creationTimeMs
  6: list<i64> parents
  7: list<i64> children
}

exception TachyonTException {
  1: string type
  2: string message
}

exception ThriftIOException {
  1: string message
}

service BlockMasterService {
  BlockInfo getBlockInfo(1: i64 blockId) throws (1: TachyonTException e)

  i64 getCapacityBytes()

  i64 getUsedBytes()

  list<WorkerInfo> getWorkerInfoList()

  void workerCommitBlock(1: i64 workerId, 2: i64 usedBytesOnTier, 3: i32 tier, 4: i64 blockId,
      5: i64 length)
    throws (1: TachyonTException e)

  i64 workerGetWorkerId(1: NetAddress workerNetAddress)

  Command workerHeartbeat(1: i64 workerId, 2: list<i64> usedBytesOnTiers,
      3: list<i64> removedBlockIds, 4: map<i64, list<i64>> addedBlocksOnTiers)
    throws (1: TachyonTException e)

  void workerRegister(1: i64 workerId, 2: list<i64> totalBytesOnTiers,
      3: list<i64> usedBytesOnTiers, 4: map<i64, list<i64>> currentBlocksOnTiers)
    throws (1: TachyonTException e)
}

service FileSystemMasterService {
  void completeFile(1: i64 fileId) throws (1: TachyonTException e)

<<<<<<< HEAD
  bool createDirectory(1: string path, 2: bool recursive)
=======
  // Lineage Features
  i32 createDependency(1: list<string> parents, 2: list<string> children,
      3: string commandPrefix, 4: list<binary> data, 5: string comment, 6: string framework,
      7: string frameworkVersion, 8: i32 dependencyType, 9: i64 childrenBlockSizeByte)
    throws (1: TachyonTException e)

  bool mkdir(1: string path, 2: bool recursive)
>>>>>>> a9f441b1
    throws (1: TachyonTException e)

  i64 create(1: string path, 2: i64 blockSizeBytes, 3: bool recursive, 4: i64 ttl)
    throws (1: TachyonTException e)

  bool deleteFile(1: i64 fileId, 2: bool recursive)
    throws (1: TachyonTException e)

  bool free(1: i64 fileId, 2: bool recursive)
    throws (1: TachyonTException e)

  FileBlockInfo getFileBlockInfo(1: i64 fileId, 2: i32 fileBlockIndex)
    throws (1: TachyonTException e)

  list<FileBlockInfo> getFileBlockInfoList(1: i64 fileId)
    throws (1: TachyonTException e)

  i64 getFileId(1: string path)
    throws (1: TachyonTException e)

  FileInfo getFileInfo(1: i64 fileId)
    throws (1: TachyonTException e)

  list<FileInfo> getFileInfoList(1: i64 fileId)
    throws (1: TachyonTException e)

  i64 getNewBlockIdForFile(1: i64 fileId)
    throws (1: TachyonTException e)

  // TODO(gene): Is this necessary?
  string getUfsAddress()

  /**
   * Loads metadata for the file identified by the given Tachyon path from UFS into Tachyon.
   */
  i64 loadFileInfoFromUfs(1: string ufsPath, 2: bool recursive) throws (1: TachyonTException e)

  /**
   * Creates a new "mount point", mounts the given UFS path in the Tachyon namespace at the given
   * path. The path should not exist and should not be nested under any existing mount point.
   */
  bool mount(1: string tachyonPath, 2: string ufsPath)
    throws (1: TachyonTException e, 2: ThriftIOException ioe)

  bool persistFile(1: i64 fileId, 2: i64 length)
    throws (1: TachyonTException e)

  bool renameFile(1: i64 fileId, 2: string dstPath)
    throws (1: TachyonTException e)

  void reportLostFile(1: i64 fileId)
    throws (1: TachyonTException e)

  void setPinned(1: i64 fileId, 2: bool pinned)
    throws (1: TachyonTException e)

  /**
   * Deletes an existing "mount point", voiding the Tachyon namespace at the given path. The path
   * should correspond to an existing mount point. Any files in its subtree that are backed by UFS
   * will be persisted before they are removed from the Tachyon namespace.
   */
  bool unmount(1: string tachyonPath) throws (1: TachyonTException e, 2: ThriftIOException ioe)

  set<i64> workerGetPinIdList()
}

service LineageMasterService {
  // for client
  i64 createLineage(1: list<string> inputFiles, 2: list<string> outputFiles, 3: CommandLineJobInfo job)
    throws (1: TachyonTException e)

  bool deleteLineage(1: i64 lineageId, 2: bool cascade)
    throws (1: TachyonTException e)

  list<LineageInfo> getLineageInfoList()

  i64 reinitializeFile(1: string path, 2: i64 blockSizeBytes, 3: i64 ttl)
    throws (1: TachyonTException e)

  void asyncCompleteFile(1: i64 fileId)
    throws (1: TachyonTException e)

  // for workers
  LineageCommand workerLineageHeartbeat(1: i64 workerId, 2: list<i64> persistedFiles)
}

service RawTableMasterService {
  i64 createRawTable(1: string path, 2: i32 columns, 3: binary metadata)
    throws (1: TachyonTException e, 2: ThriftIOException ioe)

  RawTableInfo getClientRawTableInfoById(1: i64 id)
    throws (1: TachyonTException e)

  RawTableInfo getClientRawTableInfoByPath(1: string path)
    throws (1: TachyonTException e)

  i64 getRawTableId(1: string path)
    throws (1: TachyonTException e)

  void updateRawTableMetadata(1: i64 tableId, 2: binary metadata)
    throws (1: TachyonTException e, 2: ThriftIOException ioe)
}

service WorkerService {
  void accessBlock(1: i64 blockId)

  bool asyncCheckpoint(1: i64 fileId)
    throws (1: TachyonTException e)

  /**
   * Used to cache a block into Tachyon space, worker will move the temporary block file from session
   * folder to data folder, and update the space usage information related. then update the block
   * information to master.
   */
  void cacheBlock(1: i64 sessionId, 2: i64 blockId)
    throws (1: TachyonTException e, 2: ThriftIOException ioe)

  /**
   * Used to cancel a block which is being written. worker will delete the temporary block file and
   * the location and space information related, then reclaim space allocated to the block.
   */
  void cancelBlock(1: i64 sessionId, 2: i64 blockId)
    throws (1: TachyonTException e, 2: ThriftIOException ioe)

  /**
   * Lock the file in Tachyon's space while the session is reading it, and the path of the block file
   * locked will be returned, if the block file is not found, FileDoesNotExistException will be
   * thrown.
   */
  string lockBlock(1: i64 blockId, 2: i64 sessionId)
    throws (1: TachyonTException e)

  void persistFile(1: i64 fileId, 2: i64 nonce, 3: string path)
    throws (1: TachyonTException e)

  /**
   * Used to promote block on under storage layer to top storage layer when there are more than one
   * storage layers in Tachyon's space. return true if the block is successfully promoted, false
   * otherwise.
   */
  bool promoteBlock(1: i64 blockId)
    throws (1: TachyonTException e, 2: ThriftIOException ioe)

  /**
   * Used to allocate location and space for a new coming block, worker will choose the appropriate
   * storage directory which fits the initial block size by some allocation strategy, and the
   * temporary file path of the block file will be returned. if there is no enough space on Tachyon
   * storage OutOfSpaceException will be thrown, if the file is already being written by the session,
   * FileAlreadyExistsException will be thrown.
   */
  string requestBlockLocation(1: i64 sessionId, 2: i64 blockId, 3: i64 initialBytes)
    throws (1: TachyonTException e, 2: ThriftIOException ioe)

  /**
   * Used to request space for some block file. return true if the worker successfully allocates
   * space for the block on block’s location, false if there is no enough space, if there is no
   * information of the block on worker, FileDoesNotExistException will be thrown.
   */
  bool requestSpace(1: i64 sessionId, 2: i64 blockId, 3: i64 requestBytes)
    throws (1: TachyonTException e)

  /**
   * Local session send heartbeat to local worker to keep its temporary folder. It also sends client
   * metrics to the worker.
   */
  void sessionHeartbeat(1: i64 sessionId, 2: list<i64> metrics)

  /**
   * Used to unlock a block after the block is accessed, if the block is to be removed, delete the
   * block file. return true if successfully unlock the block, return false if the block is not
   * found or failed to delete the block.
   */
  bool unlockBlock(1: i64 blockId, 2: i64 sessionId)
}<|MERGE_RESOLUTION|>--- conflicted
+++ resolved
@@ -162,17 +162,7 @@
 service FileSystemMasterService {
   void completeFile(1: i64 fileId) throws (1: TachyonTException e)
 
-<<<<<<< HEAD
-  bool createDirectory(1: string path, 2: bool recursive)
-=======
-  // Lineage Features
-  i32 createDependency(1: list<string> parents, 2: list<string> children,
-      3: string commandPrefix, 4: list<binary> data, 5: string comment, 6: string framework,
-      7: string frameworkVersion, 8: i32 dependencyType, 9: i64 childrenBlockSizeByte)
-    throws (1: TachyonTException e)
-
   bool mkdir(1: string path, 2: bool recursive)
->>>>>>> a9f441b1
     throws (1: TachyonTException e)
 
   i64 create(1: string path, 2: i64 blockSizeBytes, 3: bool recursive, 4: i64 ttl)

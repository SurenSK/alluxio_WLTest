/*
 * Licensed to the University of California, Berkeley under one or more contributor license
 * agreements. See the NOTICE file distributed with this work for additional information regarding
 * copyright ownership. The ASF licenses this file to You under the Apache License, Version 2.0 (the
 * "License"); you may not use this file except in compliance with the License. You may obtain a
 * copy of the License at
 *
 * http://www.apache.org/licenses/LICENSE-2.0
 *
 * Unless required by applicable law or agreed to in writing, software distributed under the License
 * is distributed on an "AS IS" BASIS, WITHOUT WARRANTIES OR CONDITIONS OF ANY KIND, either express
 * or implied. See the License for the specific language governing permissions and limitations under
 * the License.
 */

package tachyon;

/**
 * System wide constants
 */
public final class Constants {
  public static final int KB = 1024;
  public static final int MB = KB * 1024;
  public static final int GB = MB * 1024;
  public static final long TB = GB * 1024L;
  public static final long PB = TB * 1024L;

  public static final String ANSI_RESET = "\u001B[0m";
  public static final String ANSI_BLACK = "\u001B[30m";
  public static final String ANSI_RED = "\u001B[31m";
  public static final String ANSI_GREEN = "\u001B[32m";
  public static final String ANSI_YELLOW = "\u001B[33m";
  public static final String ANSI_BLUE = "\u001B[34m";
  public static final String ANSI_PURPLE = "\u001B[35m";
  public static final String ANSI_CYAN = "\u001B[36m";
  public static final String ANSI_WHITE = "\u001B[37m";

  public static final String MESOS_RESOURCE_CPUS = "cpus";
  public static final String MESOS_RESOURCE_MEM = "mem";
  public static final String MESOS_RESOURCE_DISK = "disk";
  public static final String MESOS_RESOURCE_PORTS = "ports";

  public static final int SECOND_MS = 1000;
  public static final int MINUTE_MS = SECOND_MS * 60;
  public static final int HOUR_MS = MINUTE_MS * 60;
  public static final int DAY_MS = HOUR_MS * 24;

  public static final String SCHEME = "tachyon";
  public static final String HEADER = SCHEME + "://";

  public static final String SCHEME_FT = "tachyon-ft";
  public static final String HEADER_FT = SCHEME_FT + "://";

  public static final String HEADER_S3 = "s3://";
  public static final String HEADER_S3N = "s3n://";

  public static final int DEFAULT_MASTER_PORT = 19998;
  public static final int DEFAULT_MASTER_WEB_PORT = DEFAULT_MASTER_PORT + 1;
  public static final int DEFAULT_WORKER_PORT = 29998;
  public static final int DEFAULT_WORKER_DATA_PORT = DEFAULT_WORKER_PORT + 1;
  public static final int DEFAULT_WORKER_WEB_PORT = DEFAULT_WORKER_PORT + 2;

  public static final int DEFAULT_HOST_RESOLUTION_TIMEOUT_MS = 5000;

  // Service versions should be incremented every time a backwards incompatible change occurs.
  public static final long BLOCK_MASTER_SERVICE_VERSION = 1;
  public static final long BLOCK_WORKER_SERVICE_VERSION = 1;
  public static final long FILE_SYSTEM_MASTER_SERVICE_VERSION = 1;
  public static final long RAW_TABLE_MASTER_SERVICE_VERSION = 1;
  public static final long LINEAGE_MASTER_SERVICE_VERSION = 1;
  public static final long UNKNOWN_SERVICE_VERSION = -1;

  public static final String BLOCK_MASTER_SERVICE_NAME = "BlockMaster";
  public static final String FILE_SYSTEM_MASTER_SERVICE_NAME = "FileSystemMaster";
  public static final String RAW_TABLE_MASTER_SERVICE_NAME = "RawTableMaster";
  public static final String LINEAGE_MASTER_SERVICE_NAME = "LineageMaster";

  /**
   * Version 1 [Before 0.5.0] Customized ser/de based. <br>
   * Version 2 [0.5.0] Starts to use JSON. <br>
   * Version 3 [0.6.0] Add lastModificationTimeMs to inode.
   */
  public static final int JOURNAL_VERSION = 3;

  // Configurations properties constants.
  // Please check and update Configuration-Settings.md file when you change or add Tachyon
  // configuration properties.

  // This constant is being used only in Hadoop MR job submissions where client need to pass site
  // specific configuration properties. It will be used as key in the MR Configuration.
  public static final String TACHYON_CONF_SITE = "tachyon.conf.site";

  public static final String TACHYON_HOME = "tachyon.home";
  public static final String TACHYON_DEBUG = "tachyon.debug";
  public static final String TACHYON_LOGGER_TYPE = "tachyon.logger.type";
  public static final String TACHYON_ACCESS_LOGGER_TYPE = "tachyon.accesslogger.type";
  public static final String TACHYON_VERSION = "tachyon.version";
  public static final String WEB_RESOURCES = "tachyon.web.resources";
  public static final String WEB_THREAD_COUNT = "tachyon.web.threads";
  public static final String LOGS_DIR = "tachyon.logs.dir";
  public static final String UNDERFS_ADDRESS = "tachyon.underfs.address";
  public static final String UNDERFS_HDFS_IMPL = "tachyon.underfs.hdfs.impl";
  public static final String UNDERFS_HDFS_CONFIGURATION = "tachyon.underfs.hdfs.configuration";
  public static final String UNDERFS_HDFS_PREFIXS = "tachyon.underfs.hdfs.prefixes";
  public static final String MAX_COLUMNS = "tachyon.max.columns";
  public static final String IN_TEST_MODE = "tachyon.test.mode";
  public static final String NETWORK_HOST_RESOLUTION_TIMEOUT_MS =
      "tachyon.network.host.resolution.timeout.ms";
  public static final String THRIFT_STOP_TIMEOUT_SECONDS = "tachyon.thrift.stop.timeout.seconds";
  public static final String UNDERFS_GLUSTERFS_IMPL = "tachyon.underfs.glusterfs.impl";
  public static final String UNDERFS_GLUSTERFS_VOLUMES = "tachyon.underfs.glusterfs.volumes";
  public static final String UNDERFS_GLUSTERFS_MOUNTS = "tachyon.underfs.glusterfs.mounts";
  public static final String UNDERFS_GLUSTERFS_MR_DIR =
      "tachyon.underfs.glusterfs.mapred.system.dir";
  public static final String UNDERFS_S3_PROXY_HOST = "tachyon.underfs.s3.proxy.host";
  public static final String UNDERFS_S3_PROXY_PORT = "tachyon.underfs.s3.proxy.port";
  public static final String UNDERFS_S3_PROXY_HTTPS_ONLY = "tachyon.underfs.s3.proxy.https.only";
  public static final String ZOOKEEPER_ENABLED = "tachyon.zookeeper.enabled";
  public static final String ZOOKEEPER_ADDRESS = "tachyon.zookeeper.address";
  public static final String ZOOKEEPER_ELECTION_PATH = "tachyon.zookeeper.election.path";
  public static final String ZOOKEEPER_LEADER_PATH = "tachyon.zookeeper.leader.path";
  public static final String ZOOKEEPER_LEADER_INQUIRY_RETRY_COUNT =
      "tachyon.zookeeper.leader.inquiry.retry";
  public static final String MAX_TABLE_METADATA_BYTE = "tachyon.max.table.metadata.bytes";
  public static final String METRICS_CONF_FILE = "tachyon.metrics.conf.file";
  public static final String FORMAT_FILE_PREFIX = "_format_";

  public static final String INTEGRATION_MASTER_RESOURCE_CPU =
      "tachyon.integration.master.resource.cpu";
  public static final String INTEGRATION_MASTER_RESOURCE_MEM =
      "tachyon.integration.master.resource.mem";
  public static final String INTEGRATION_MESOS_EXECUTOR_DEPENDENCY_PATH =
      "tachyon.integration.mesos.executor.dependency.path";
  public static final String INTEGRATION_MESOS_JRE_PATH =
      "tachyon.integration.mesos.jre.path";
  public static final String INTEGRATION_MESOS_JRE_URL = "tachyon.integration.mesos.jre.url";
  public static final String INTEGRATION_MESOS_TACHYON_MASTER_NAME =
      "tachyon.integration.mesos.master.name";
  public static final String INTEGRATION_MESOS_TACHYON_WORKER_NAME =
      "tachyon.integration.mesos.worker.name";
  public static final String INTEGRATION_MESOS_TACHYON_MASTER_NODE_COUNT =
      "tachyon.integration.mesos.master.node.count";
  public static final String INTEGRATION_WORKER_RESOURCE_CPU =
      "tachyon.integration.worker.resource.cpu";
  public static final String INTEGRATION_WORKER_RESOURCE_MEM =
      "tachyon.integration.worker.resource.mem";

  public static final String MASTER_FORMAT_FILE_PREFIX = "tachyon.master.format.file_prefix";
  public static final String MASTER_JOURNAL_FOLDER = "tachyon.master.journal.folder";
  public static final String MASTER_JOURNAL_FORMATTER_CLASS =
      "tachyon.master.journal.formatter.class";
  public static final String MASTER_JOURNAL_TAILER_SHUTDOWN_QUIET_WAIT_TIME_MS =
      "tachyon.master.journal.tailer.shutdown.quiet.wait.time.ms";
  public static final String MASTER_JOURNAL_TAILER_SLEEP_TIME_MS =
      "tachyon.master.journal.tailer.sleep.time.ms";
  public static final String MASTER_JOURNAL_LOG_SIZE_BYTES_MAX =
      "tachyon.master.journal.log.size.bytes.max";

  public static final String JOURNAL_JSON_ENTRY_PARAMETER_KEY = "mParameters";
  public static final String JOURNAL_JSON_ENTRY_TYPE_KEY = "mType";
  public static final String JOURNAL_JSON_ENTRY_SEQUENCE_NUMBER_KEY = "mSequenceNumber";

  public static final String MASTER_HOSTNAME = "tachyon.master.hostname";
  public static final String MASTER_BIND_HOST = "tachyon.master.bind.host";
  public static final String MASTER_PORT = "tachyon.master.port";
  public static final String MASTER_ADDRESS = "tachyon.master.address";
  public static final String MASTER_WEB_HOSTNAME = "tachyon.master.web.hostname";
  public static final String MASTER_WEB_BIND_HOST = "tachyon.master.web.bind.host";
  public static final String MASTER_WEB_PORT = "tachyon.master.web.port";
  public static final String MASTER_HEARTBEAT_INTERVAL_MS = "tachyon.master.heartbeat.interval.ms";
  public static final String MASTER_TTLCHECKER_INTERVAL_MS =
      "tachyon.master.ttlchecker.interval.ms";
  public static final String MASTER_WORKER_THREADS_MAX = "tachyon.master.worker.threads.max";
  public static final String MASTER_WORKER_THREADS_MIN = "tachyon.master.worker.threads.min";
  public static final String MASTER_WORKER_TIMEOUT_MS = "tachyon.master.worker.timeout.ms";
  public static final String MASTER_WHITELIST = "tachyon.master.whitelist";
  public static final String MASTER_KEYTAB_KEY = "tachyon.master.keytab.file";
  public static final String MASTER_PRINCIPAL_KEY = "tachyon.master.principal";
  public static final String MASTER_RETRY_COUNT = "tachyon.master.retry";
  public static final String MASTER_LINEAGE_CHECKPOINT_CLASS =
      "tachyon.master.lineage.checkpoint.class";
  public static final String MASTER_LINEAGE_CHECKPOINT_INTERVAL_MS =
      "tachyon.master.lineage.checkpoint.interval.ms";
  public static final String MASTER_LINEAGE_RECOMPUTE_INTERVAL_MS =
      "tachyon.master.lineage.recompute.interval.ms";
  public static final String MASTER_LINEAGE_RECOMPUTE_LOG_PATH =
      "tachyon.master.lineage.recompute.log.path";
  public static final String MASTER_TIERED_STORE_GLOBAL_LEVELS =
      "tachyon.master.tieredstore.global.levels";
  public static final String MASTER_TIERED_STORE_GLOBAL_LEVEL_ALIAS_FORMAT =
      "tachyon.master.tieredstore.global.level%d.alias";

  public static final String WORKER_MEMORY_SIZE = "tachyon.worker.memory.size";
  public static final String WORKER_HOSTNAME = "tachyon.worker.hostname";
  public static final String WORKER_BIND_HOST = "tachyon.worker.bind.host";
  public static final String WORKER_PORT = "tachyon.worker.port";
  public static final String WORKER_DATA_HOSTNAME = "tachyon.worker.data.hostname";
  public static final String WORKER_DATA_BIND_HOST = "tachyon.worker.data.bind.host";
  public static final String WORKER_DATA_PORT = "tachyon.worker.data.port";
  public static final String WORKER_WEB_HOSTNAME = "tachyon.worker.web.hostname";
  public static final String WORKER_WEB_BIND_HOST = "tachyon.worker.web.bind.host";
  public static final String WORKER_WEB_PORT = "tachyon.worker.web.port";
  public static final String WORKER_DATA_FOLDER = "tachyon.worker.data.folder";
  public static final String WORKER_BLOCK_HEARTBEAT_TIMEOUT_MS =
      "tachyon.worker.block.heartbeat.timeout.ms";
  public static final String WORKER_BLOCK_HEARTBEAT_INTERVAL_MS =
      "tachyon.worker.block.heartbeat.interval.ms";
  public static final String WORKER_SESSION_TIMEOUT_MS = "tachyon.worker.session.timeout.ms";
  public static final String WORKER_WORKER_BLOCK_THREADS_MAX = "tachyon.worker.block.threads.max";
  public static final String WORKER_WORKER_BLOCK_THREADS_MIN = "tachyon.worker.block.threads.min";
  public static final String WORKER_NETWORK_NETTY_BOSS_THREADS =
      "tachyon.worker.network.netty.boss.threads";
  public static final String WORKER_NETWORK_NETTY_WORKER_THREADS =
      "tachyon.worker.network.netty.worker.threads";
  public static final String WORKER_NETWORK_NETTY_CHANNEL = "tachyon.worker.network.netty.channel";
  public static final String WORKER_NETWORK_NETTY_FILE_TRANSFER_TYPE =
      "tachyon.worker.network.netty.file.transfer";
  public static final String WORKER_NETWORK_NETTY_WATERMARK_HIGH =
      "tachyon.worker.network.netty.watermark.high";
  public static final String WORKER_NETWORK_NETTY_WATERMARK_LOW =
      "tachyon.worker.network.netty.watermark.low";
  public static final String WORKER_NETWORK_NETTY_BACKLOG = "tachyon.worker.network.netty.backlog";
  public static final String WORKER_NETWORK_NETTY_BUFFER_SEND =
      "tachyon.worker.network.netty.buffer.send";
  public static final String WORKER_NETWORK_NETTY_BUFFER_RECEIVE =
      "tachyon.worker.network.netty.buffer.receive";
  public static final String WORKER_NETWORK_NETTY_SHUTDOWN_QUIET_PERIOD =
      "tachyon.worker.network.netty.shutdown.quiet.period";
  public static final String WORKER_NETWORK_NETTY_SHUTDOWN_TIMEOUT =
      "tachyon.worker.network.netty.shutdown.timeout";
  public static final String WORKER_ALLOCATOR_CLASS = "tachyon.worker.allocator.class";
  public static final String WORKER_EVICTOR_CLASS = "tachyon.worker.evictor.class";
  public static final String WORKER_EVICTOR_LRFU_STEP_FACTOR =
      "tachyon.worker.evictor.lrfu.step.factor";
  public static final String WORKER_EVICTOR_LRFU_ATTENUATION_FACTOR =
      "tachyon.worker.evictor.lrfu.attenuation.factor";
  public static final String WORKER_TIERED_STORE_LEVELS =
      "tachyon.worker.tieredstore.levels";
  public static final String WORKER_LINEAGE_HEARTBEAT_INTERVAL_MS =
      "tachyon.worker.lineage.heartbeat.interval.ms";

  public static final String WORKER_TIERED_STORE_BLOCK_LOCKS =
      "tachyon.worker.tieredstore.block.locks";
  /**
   * This format is used as a template to generate the property name for a given level. e.g.,
   * {@code String.format(Constants.WORKER_TIERED_STORE_LEVEL_ALIAS_FORMAT, level)}
   */
  public static final String WORKER_TIERED_STORE_LEVEL_ALIAS_FORMAT =
      "tachyon.worker.tieredstore.level%d.alias";
  /**
   * This format is used as a template to generate the property name for a given level. e.g.,
   * {@code String.format(Constants.WORKER_TIERED_STORE_LEVEL_DIRS_PATH_FORMAT, level)}
   */
  public static final String WORKER_TIERED_STORE_LEVEL_DIRS_PATH_FORMAT =
      "tachyon.worker.tieredstore.level%d.dirs.path";
  /**
   * This format is used as a template to generate the property name for a given level. e.g.,
   * {@code String.format(Constants.WORKER_TIERED_STORE_LEVEL_DIRS_QUOTA_FORMAT, level)}
   */
  public static final String WORKER_TIERED_STORE_LEVEL_DIRS_QUOTA_FORMAT =
      "tachyon.worker.tieredstore.level%d.dirs.quota";
  /**
   * This format is used as a template to generate the property name for a given level. e.g.,
   * {@code String.format(Constants.WORKER_TIERED_STORE_LEVEL_RESERVED_RATIO_FORMAT, level)}
   */
  public static final String WORKER_TIERED_STORE_LEVEL_RESERVED_RATIO_FORMAT =
      "tachyon.worker.tieredstore.level%d.reserved.ratio";

  public static final String WORKER_TIERED_STORE_RESERVER_INTERVAL_MS =
      "tachyon.worker.tieredstore.reserver.interval.ms";

  public static final String WORKER_TIERED_STORE_RESERVER_ENABLED =
      "tachyon.worker.tieredstore.reserver.enabled";
  public static final String WORKER_KEYTAB_KEY = "tachyon.worker.keytab.file";
  public static final String WORKER_PRINCIPAL_KEY = "tachyon.worker.principal";
  public static final String WORKER_DATA_SERVER = "tachyon.worker.data.server.class";

  public static final String USER_FAILED_SPACE_REQUEST_LIMITS =
      "tachyon.user.failed.space.request.limits";
  public static final String USER_QUOTA_UNIT_BYTES = "tachyon.user.quota.unit.bytes";
  public static final String USER_FILE_BUFFER_BYTES = "tachyon.user.file.buffer.bytes";
  public static final String USER_HEARTBEAT_INTERVAL_MS = "tachyon.user.heartbeat.interval.ms";
  public static final String USER_BLOCK_SIZE_BYTES_DEFAULT =
      "tachyon.user.block.size.bytes.default";
  public static final String USER_NETWORK_NETTY_WORKER_THREADS =
      "tachyon.user.network.netty.worker.threads";
  public static final String USER_NETWORK_NETTY_CHANNEL = "tachyon.user.network.netty.channel";
  public static final String USER_NETWORK_NETTY_TIMEOUT_MS =
      "tachyon.user.network.netty.timeout.ms";
  public static final String USER_BLOCK_REMOTE_READ_BUFFER_SIZE_BYTES =
      "tachyon.user.block.remote.read.buffer.size.bytes";
  public static final String USER_FILE_WRITE_TYPE_DEFAULT = "tachyon.user.file.writetype.default";
  public static final String USER_FILE_READ_TYPE_DEFAULT = "tachyon.user.file.readtype.default";
  public static final String USER_BLOCK_REMOTE_READER =
      "tachyon.user.block.remote.reader.class";
  public static final String USER_BLOCK_REMOTE_WRITER =
      "tachyon.user.block.remote.writer.class";
  public static final String USER_BLOCK_WORKER_CLIENT_THREADS =
      "tachyon.user.block.worker.client.threads";
  public static final String USER_BLOCK_MASTER_CLIENT_THREADS =
      "tachyon.user.block.master.client.threads";
  public static final String USER_FILE_MASTER_CLIENT_THREADS =
      "tachyon.user.file.master.client.threads";
  public static final String USER_LINEAGE_MASTER_CLIENT_THREADS =
      "tachyon.user.lineage.master.client.threads";
  public static final String USER_LINEAGE_ENABLED = "tachyon.user.lineage.enabled";
  public static final String USER_RAW_TABLE_MASTER_CLIENT_THREADS =
      "tachyon.user.raw.table.master.client.threads";

  public static final String USER_FILE_WAITCOMPLETED_POLL_MS =
      "tachyon.user.file.waitcompleted.poll.ms";

  public static final String S3_ACCESS_KEY = "fs.s3n.awsAccessKeyId";
  public static final String S3_SECRET_KEY = "fs.s3n.awsSecretAccessKey";

  public static final String MASTER_COLUMN_FILE_PREFIX = "COL_";

  public static final String LOGGER_TYPE = System.getProperty(TACHYON_LOGGER_TYPE, "");
  public static final String ACCESS_LOGGER_TYPE =
      System.getProperty(TACHYON_ACCESS_LOGGER_TYPE, "");
  public static final boolean DEBUG =
      Boolean.parseBoolean(System.getProperty(TACHYON_DEBUG, "false"));

  public static final long CLIENT_METRICS_VERSION = 1L;
  public static final int CLIENT_METRICS_SIZE = 11;
  public static final int CLIENT_METRICS_VERSION_INDEX = 0;
  public static final int BLOCKS_READ_LOCAL_INDEX = 1;
  public static final int BLOCKS_READ_REMOTE_INDEX = 2;
  public static final int BLOCKS_WRITTEN_LOCAL_INDEX = 3;
  public static final int BLOCKS_WRITTEN_REMOTE_INDEX = 4;
  public static final int BYTES_READ_LOCAL_INDEX = 5;
  public static final int BYTES_READ_REMOTE_INDEX = 6;
  public static final int BYTES_READ_UFS_INDEX = 7;
  public static final int BYTES_WRITTEN_LOCAL_INDEX = 8;
  public static final int BYTES_WRITTEN_REMOTE_INDEX = 9;
  public static final int BYTES_WRITTEN_UFS_INDEX = 10;

  // ttl related
  public static final long NO_TTL = -1;

  // TODO(binfan): explaine the following three properties in the configuration page in docs/
  /** Security */
  public static final String SECURITY_LOGIN_USERNAME = "tachyon.security.login.username";
  // Authentication
  public static final String SECURITY_AUTHENTICATION_TYPE = "tachyon.security.authentication.type";
  public static final String SECURITY_AUTHENTICATION_CUSTOM_PROVIDER =
      "tachyon.security.authentication.custom.provider.class";
<<<<<<< HEAD
  // Authorization
  public static final String SECURITY_AUTHORIZATION_PERMISSIONS_UMASK =
      "tachyon.security.authorization.permission.umask";
  public static final int DEFAULT_TFS_PERMISSIONS_UMASK = 0022;
  public static final short DEFAULT_TFS_FULL_PERMISSION = (short) 0777;
  public static final short FILE_DIR_PERMISSION_DIFF = (short) 0111;
=======
  public static final String SECURITY_AUTHENTICATION_SOCKET_TIMEOUT_MS =
      "tachyon.security.authentication.socket.timeout.ms";
>>>>>>> f358b447

  private Constants() {} // prevent instantiation
}<|MERGE_RESOLUTION|>--- conflicted
+++ resolved
@@ -345,17 +345,14 @@
   public static final String SECURITY_AUTHENTICATION_TYPE = "tachyon.security.authentication.type";
   public static final String SECURITY_AUTHENTICATION_CUSTOM_PROVIDER =
       "tachyon.security.authentication.custom.provider.class";
-<<<<<<< HEAD
+  public static final String SECURITY_AUTHENTICATION_SOCKET_TIMEOUT_MS =
+      "tachyon.security.authentication.socket.timeout.ms";
   // Authorization
   public static final String SECURITY_AUTHORIZATION_PERMISSIONS_UMASK =
       "tachyon.security.authorization.permission.umask";
   public static final int DEFAULT_TFS_PERMISSIONS_UMASK = 0022;
   public static final short DEFAULT_TFS_FULL_PERMISSION = (short) 0777;
   public static final short FILE_DIR_PERMISSION_DIFF = (short) 0111;
-=======
-  public static final String SECURITY_AUTHENTICATION_SOCKET_TIMEOUT_MS =
-      "tachyon.security.authentication.socket.timeout.ms";
->>>>>>> f358b447
 
   private Constants() {} // prevent instantiation
 }
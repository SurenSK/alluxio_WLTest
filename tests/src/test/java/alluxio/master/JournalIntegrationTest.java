--- conflicted
+++ resolved
@@ -521,19 +521,13 @@
   }
 
   @Test
-<<<<<<< HEAD
   @LocalAlluxioClusterResource.Config(startCluster = false)
-=======
-  @LocalAlluxioClusterResource.Config(confParams = {
-      PropertyKey.SECURITY_AUTHENTICATION_TYPE, "SIMPLE",
-      PropertyKey.SECURITY_AUTHORIZATION_PERMISSION_ENABLED, "true",
-      PropertyKey.SECURITY_GROUP_MAPPING_CLASS, FakeUserGroupsMapping.FULL_CLASS_NAME})
->>>>>>> 4ea01e47
   public void setAclTest() throws Exception {
     mLocalAlluxioClusterResource
         .setProperty(PropertyKey.SECURITY_AUTHENTICATION_TYPE, AuthType.SIMPLE.name())
         .setProperty(PropertyKey.SECURITY_AUTHORIZATION_PERMISSION_ENABLED, "true")
-        .setProperty(PropertyKey.SECURITY_GROUP_MAPPING, FakeUserGroupsMapping.FULL_CLASS_NAME)
+        .setProperty(PropertyKey.SECURITY_GROUP_MAPPING_CLASS,
+            FakeUserGroupsMapping.FULL_CLASS_NAME)
         .start();
 
     AlluxioURI filePath = new AlluxioURI("/file");

--- conflicted
+++ resolved
@@ -26,11 +26,8 @@
 import tachyon.client.block.BlockStoreContext;
 import tachyon.client.file.FileSystemContext;
 import tachyon.conf.TachyonConf;
-<<<<<<< HEAD
 import tachyon.util.ThreadFactoryUtils;
-=======
 import tachyon.worker.ClientMetrics;
->>>>>>> 8ea920d9
 
 /**
  * A shared context in each client JVM. It provides common functionality such as the Tachyon
@@ -38,8 +35,7 @@
  * thread safe.
  */
 public final class ClientContext {
-  private static final int CAPACITY = 10000;
-
+  
   private static ExecutorService sExecutorService;
   /**
    * The static configuration object. There is only one TachyonConf object shared within the same
@@ -84,7 +80,7 @@
     sClientMetrics = new ClientMetrics();
 
     sRandom = new Random();
-
+    getInt(Constants.USER_REMOTE_BLOCK_WORKER_CLIENT_THREADS);
     sExecutorService = Executors.newFixedThreadPool(CAPACITY,
         ThreadFactoryUtils.build("block-worker-heartbeat-%d", true));
   }

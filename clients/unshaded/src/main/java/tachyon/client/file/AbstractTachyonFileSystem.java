--- conflicted
+++ resolved
@@ -69,19 +69,7 @@
       throws FileAlreadyExistsException, IOException, InvalidPathException, TachyonException {
     FileSystemMasterClient masterClient = mContext.acquireMasterClient();
     try {
-<<<<<<< HEAD
-      long fileId =
-          masterClient.create(path.getPath(), options.getBlockSize(), options.isRecursive(),
-              options.getTTL());
-      return fileId;
-    } catch (BlockInfoException e) {
-      throw new TachyonException(e, TachyonExceptionType.FILE_ALREADY_EXISTS);
-    } catch (FileAlreadyExistException e) {
-      throw new TachyonException(e, TachyonExceptionType.FILE_ALREADY_EXISTS);
-    } catch (InvalidPathException e) {
-      throw new TachyonException(e, TachyonExceptionType.INVALID_PATH);
-=======
-      return masterClient.createFile(path.getPath(), options.getBlockSize(), options.isRecursive(),
+      return masterClient.create(path.getPath(), options.getBlockSize(), options.isRecursive(),
           options.getTTL());
     } catch (TachyonException e) {
       if (e.getType() == TachyonExceptionType.BLOCK_INFO) {
@@ -91,7 +79,6 @@
         TachyonException.unwrap(e, InvalidPathException.class);
         throw e;
       }
->>>>>>> a2eda129
     } finally {
       mContext.releaseMasterClient(masterClient);
     }
